--- conflicted
+++ resolved
@@ -330,7 +330,6 @@
             mat = self._add_uniform_weights(mat, low, high)
         return self._symmetrize(mat)
 
-<<<<<<< HEAD
     def _random_rideshare_bipartite_graph(self, n: int, m: int, **kwargs):
         weighted = kwargs.get('weighted', False)
         low = kwargs.get('low', 0.0),
@@ -339,7 +338,7 @@
         if weighted:
             mat = self._add_uniform_weights(mat, low, high)
         return self._symmetrize(mat)
-=======
+
     def _parse_edge_txt(self, filepath: str):
         L = []
         R = []
@@ -376,7 +375,6 @@
                 A[right_index, left_index] = weights[i]
 
         return A
->>>>>>> 01a42e5f
 
 
 def build_sampler(
@@ -691,11 +689,8 @@
             'ER': self._random_er_bipartite_graph,
             'FLOW': self._random_flow_bipartite_graph,
             'BA': self._random_ba_bipartite_graph,
-<<<<<<< HEAD
+            'DATASET': self._random_dataset_biparite_graph,
             "RIDESHARE": self._random_rideshare_bipartite_graph
-=======
-            'DATASET': self._random_dataset_biparite_graph
->>>>>>> 01a42e5f
         }
 
         generator = kwargs.get('generator', 'ER')
