--- conflicted
+++ resolved
@@ -484,13 +484,6 @@
         'u': (Stage.HINT, Location.NODE, Type.MASK_ONE),
         'phase': (Stage.HINT, Location.GRAPH, Type.MASK)
     },
-<<<<<<< HEAD
-    'online_testing': {
-        'A': (Stage.INPUT, Location.EDGE, Type.SCALAR),
-        'value_in': (Stage.INPUT, Location.NODE, Type.SCALAR),
-        'value_h': (Stage.HINT, Location.NODE, Type.SCALAR),
-        'value': (Stage.OUTPUT, Location.NODE, Type.SCALAR)
-=======
     'online_bipartite_matching': {
         'pos': (Stage.INPUT, Location.NODE, Type.SCALAR),
         'A': (Stage.INPUT, Location.EDGE, Type.SCALAR),
@@ -500,7 +493,12 @@
         'L_h': (Stage.HINT, Location.NODE, Type.MASK),
         'match_h': (Stage.HINT, Location.NODE, Type.POINTER),
         'match': (Stage.OUTPUT, Location.NODE, Type.POINTER)
->>>>>>> b76dc68a
+    },
+    'online_testing': {
+        'A': (Stage.INPUT, Location.EDGE, Type.SCALAR),
+        'value_in': (Stage.INPUT, Location.NODE, Type.SCALAR),
+        'value_h': (Stage.HINT, Location.NODE, Type.SCALAR),
+        'value': (Stage.OUTPUT, Location.NODE, Type.SCALAR)
     },
     'naive_string_matcher': {
         'string': (Stage.INPUT, Location.NODE, Type.MASK),
